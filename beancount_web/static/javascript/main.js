--- conflicted
+++ resolved
@@ -31,35 +31,28 @@
         });
     });
 
-    // Toggle all legs by clicking on "Hide/Show legs"
-    $('.table-filter input#toggle-legs').click(function() {
-        $('table.entry-table tr.leg').not('.hidden').toggle($(this).hasClass('hide-legs'));
-        $(this).toggleClass('hide-legs');
+    // Tree-expanding
 
-        var text = $(this).prop('value');
-        $(this).prop('value', text === 'Hide legs' ? 'Show legs' : 'Hide legs');
-
-        return false;
+    // This fixes if there is a tree-balance, no balance and the row is not a parent.
+    // Without this code the tree-balance would not be shown.
+    $('table.tree-table tbody tr td:not(:first)').each(function(index, td) {
+        if ($(td).find('span.balance').length == 0) {
+            $(td).addClass('tree-balance-show');
+        }
     });
-<<<<<<< HEAD
-=======
-
-    // Toggle chart by clicking on "Hide/Show chart"
-    $('.charts input#toggle-chart').click(function() {
-        $('.ct-chart, .chart-labels').not('.hidden').toggle($(this).hasClass('hide-charts'));
-        $(this).toggleClass('hide-charts');
-
-        var text = $(this).prop('value');
-        $(this).prop('value', text === 'Hide chart' ? 'Show chart' : 'Hide chart');
-
-        return false;
-    });
-
-    // Tree-expanding
 
     function getLevel(tableRow) {
         if ($(tableRow).length == 0) { return 0; }
-        return parseInt($(tableRow).prop('class').substring(10));
+
+        var rowLevel = -1;
+
+        $($(tableRow).prop('class').split(' ')).each(function(index, clazz) {
+            if (clazz.startsWith('row-level-')) {
+                rowLevel = parseInt(clazz.substring(10));
+            }
+        });
+
+        return rowLevel;
     }
 
     var level = 1;
@@ -79,18 +72,18 @@
         var hide = !$(this).hasClass('toggled');
         $(this).toggleClass('toggled');
 
+        row.toggleClass('hides', hide);
         row = row.next();
         while (row.length > 0 && getLevel(row) > level) {
-            row.toggle(hide);
-            row.children().first().toggleClass('hidden', hide);
-            row.toggle();
+            row.toggleClass('hidden', hide);
+            // console.log('row', row, hide, row.prop('class'));
+            // row.children().first().toggleClass('hide', hide);
             row.find('span.expander').removeClass('toggled');
             row = row.next();
         }
 
         return false;
     });
->>>>>>> 750a2819
 });
 
 
