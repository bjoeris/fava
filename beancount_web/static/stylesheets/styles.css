html, body, div, span, applet, object, iframe,
h1, h2, h3, h4, h5, h6, p, blockquote, pre,
a, abbr, acronym, address, big, cite, code,
del, dfn, em, img, ins, kbd, q, s, samp,
small, strike, strong, sub, sup, tt, var,
b, u, i, center,
dl, dt, dd, ol, ul, li,
fieldset, form, label, legend,
table, caption, tbody, tfoot, thead, tr, th, td,
article, aside, canvas, details, embed,
figure, figcaption, footer, header, hgroup,
menu, nav, output, ruby, section, summary,
time, mark, audio, video {
  margin: 0;
  padding: 0;
  border: 0;
  font: inherit;
  font-size: 100%;
  vertical-align: baseline;
}

html {
  line-height: 1;
}

ol, ul {
  list-style: none;
}

table {
  border-collapse: collapse;
  border-spacing: 0;
}

caption, th, td {
  text-align: left;
  font-weight: normal;
  vertical-align: middle;
}

q, blockquote {
  quotes: none;
}
q:before, q:after, blockquote:before, blockquote:after {
  content: "";
  content: none;
}

a img {
  border: none;
}

article, aside, details, figcaption, figure, footer, header, hgroup, main, menu, nav, section, summary {
  display: block;
}

* {
  box-sizing: border-box;
}

html, body, html > body {
  font-family: "Arial", "Lucida Grande", "DejaVu Sans", "Bitstream Vera Sans", Verdana, sans-serif;
  font-weight: 400;
  font-size: 12px;
  height: 100%;
}

.hidden {
  display: none;
}

strong {
  font-weight: bold;
}

p, ol, ul, dl {
  margin: .2em 0 .8em 0;
}

p {
  padding: 0;
  line-height: 140%;
}

h1, h2, h3, h4, h5 {
  font-weight: bold;
}

h1 {
  font-size: 18px;
  color: #333;
  margin: 0 0 .2em 0;
}

h2 {
  font-size: 16px;
}

h2.subhead {
  font-weight: normal;
  margin-top: 0;
}

h3 {
  font-size: 14px;
  margin: .8em 0 .3em 0;
  color: #333;
  font-weight: bold;
  display: block;
}

h4 {
  font-size: 12px;
  padding-bottom: 3px;
}

h5 {
  font-size: 10px;
  color: #333;
  text-transform: uppercase;
  letter-spacing: 1px;
}

strong, b {
  font-weight: bold;
}

em, i {
  font-style: italic;
}

a {
  text-decoration: underline;
}
a:hover, a:focus {
  color: darker(#3572b0);
  text-decoration: none;
}
a:link, a:visited {
  color: #3572b0;
  text-decoration: none;
}
a:active {
  outline: none;
}
a:focus {
  outline: none;
}
a img {
  border: none;
}
a.section:link, a.section:visited {
  color: white;
  text-decoration: none;
}

code, pre > code {
  font-family: monospace;
  white-space: pre;
  margin: 0;
  line-height: 1.2em;
  font-size: 1.1em;
}

pre {
  overflow-x: scroll;
  white-space: pre;
}
pre.debug {
  word-wrap: break-word;
}

.halfleft, .halfright {
  width: 50%;
}
.halfleft h3, .halfright h3 {
  text-align: center;
}

.halfleft {
  float: left;
  padding-right: 20px;
}

.halfright {
  float: right;
  padding-left: 20px;
}

<<<<<<< HEAD
=======
.left {
  float: left;
}

ul.warnings {
  margin: 0;
  padding: 0;
}
ul.warnings > li {
  display: block;
  text-align: center;
  padding: 10px;
  line-height: 1.4em;
}
ul.warnings > li.error {
  color: white;
  background: #990000;
}

>>>>>>> 4ae4a492
header {
  overflow: hidden;
  background: #205081;
  border-bottom: 1px solid #2e3d54;
  color: #fff;
  padding: 0 10px;
  height: 41px;
}
<<<<<<< HEAD
header #branding img {
  margin-top: 7px;
  float: left;
}
header #branding h1 {
=======
header .branding img {
  margin-top: 7px;
  float: left;
}
header .branding h1 {
>>>>>>> 4ae4a492
  float: left;
  color: #fff;
  display: block;
  line-height: 1;
  padding: 13px 10px;
  font-size: 14px;
  font-weight: normal;
}
header a {
  color: white;
  text-decoration: none;
}
header a:hover {
  text-decoration: none;
}
<<<<<<< HEAD
header ul.topmenu {
  position: absolute;
  right: 20px;
}
header ul.topmenu > li {
  float: left;
  padding: 0;
}
header ul.topmenu > li > a {
=======
header nav ul.topmenu {
  position: absolute;
  right: 20px;
}
header nav ul.topmenu > li {
  float: left;
  padding: 0;
}
header nav ul.topmenu > li > a {
>>>>>>> 4ae4a492
  position: relative;
  padding-right: 23px !important;
  color: #fff;
  display: block;
  line-height: 1;
  padding: 13px 10px;
}
<<<<<<< HEAD
header ul.topmenu > li > a:hover {
  background-color: #3572b0;
}
header ul.topmenu > li > a::after {
=======
header nav ul.topmenu > li > a:hover {
  background-color: #3572b0;
}
header nav ul.topmenu > li > a::after {
>>>>>>> 4ae4a492
  border: 4px solid transparent;
  border-top-color: #fff;
  content: "";
  height: 0;
  margin-left: -18px;
  margin-top: -2px;
  opacity: .8;
  left: 100%;
  position: absolute;
  text-indent: -99999px;
  top: 50%;
  width: 0;
}
<<<<<<< HEAD
header ul.topmenu > li:hover > .filter {
  display: block;
}
header ul.topmenu > li.selected > a {
=======
header nav ul.topmenu > li:hover > .filter {
  display: block;
}
header nav ul.topmenu > li.selected > a {
>>>>>>> 4ae4a492
  background-color: #3572b0;
}
header nav ul.topmenu > li > .filter {
  display: none;
  background-color: #fff;
  border: 1px solid #ccc;
  border-bottom-left-radius: 3px;
  border-bottom-right-radius: 3px;
  box-shadow: 0 3px 6px rgba(0, 0, 0, 0.2);
  position: absolute;
  right: 20px;
  color: black;
  width: 260px;
  z-index: 2;
  top: 39px;
}
header nav ul.topmenu > li > .filter ul {
  max-height: 240px;
  overflow-y: auto;
}
header nav ul.topmenu > li > .filter ul li a {
  padding-right: 20px !important;
  display: block;
  line-height: 1;
  padding: 8px 10px;
  color: #3572b0 !important;
}
header nav ul.topmenu > li > .filter ul li a:hover, header nav ul.topmenu > li > .filter ul li.selected a {
  background-color: #3572b0 !important;
  color: white !important;
}
header nav ul.topmenu > li > .filter ul li.selected a {
  padding-left: 28px;
  background: url(data:image/png;base64,iVBORw0KGgoAAAANSUhEUgAAAA0AAAANCAMAAABFNRROAAAAOVBMVEUAAAD///////////////////////////////////////////////////////////////////////8KOjVvAAAAEnRSTlMAAQMGHjE8P0Bfi6Omt9Hi7/XCzsNoAAAAO0lEQVQI143HSxZAMBAAwQ5CfEPf/7AWHmZH7Qr+aMcmZHONcQa6PV9ZEnBofsKg1jtQ9A2UGOinxKcT2psCetpsGdwAAAAASUVORK5CYII=) no-repeat 9px center;
}
header nav ul.topmenu > li > .filter .inputcontainer {
  margin: 10px;
}
header nav ul.topmenu > li > .filter .inputcontainer input {
  height: 26px;
  display: block;
  border: 1px solid #ccc;
  border-radius: 5px;
  line-height: 26px;
  width: 100%;
}

.main aside {
  position: absolute;
  width: 200px;
  float: left;
  top: 41px;
  bottom: 0;
  color: #dadad9;
  border-right: 1px solid #ccc;
  background-color: #f5f5f5;
}
.main aside h3 {
  text-transform: uppercase;
  margin-top: 50px;
  margin-left: 20px;
  font-size: 11px;
  color: #999;
}
.main aside ul.navigation {
  margin-top: 0;
  padding-top: 10px;
}
.main aside ul.navigation:nth-child(1) {
  padding-top: 20px;
}
.main aside ul.navigation li {
  font-size: 1.1em;
  display: block;
}
.main aside ul.navigation li.selected, .main aside ul.navigation li a:hover {
  background-color: #e6e6e6;
  color: #3572b0;
}
.main aside ul.navigation li a {
  color: #36382e;
  display: block;
  padding: 7px 10px 7px 20px;
}
.main aside ul.navigation li a span {
  float: right;
  margin-top: -2px;
  background: rgba(0, 0, 0, 0.2);
  color: rgba(51, 51, 51, 0.8);
  border-radius: 2em;
  font-size: 11px;
  font-weight: 700;
  line-height: .99;
  min-height: 1em;
  min-width: 1em;
  padding: 3px 8px 3px;
  position: relative;
  text-shadow: none;
  display: inline-block;
  text-decoration: none;
  text-align: center;
  text-transform: uppercase;
}

article {
  margin-left: 200px;
  padding: 20px 24px;
}
article .headerline h3 {
  display: inline-block;
  margin-right: 15px;
}
article .headerline h3 a {
  color: #aaa;
}
article .headerline h3 a:hover {
  color: #333;
  text-decoration: underline;
}
article table {
  margin-top: 20px;
  margin-bottom: 20px;
}
article table th, article table tfoot td {
  border: 1px solid #dadad9;
  padding: 3px 8px;
  font-weight: bold;
  background: #dadad9;
  color: #888;
  white-space: nowrap;
}
article table tfoot td {
  color: #666;
  padding: 2px 8px;
}
article table tr:nth-child(2n) {
  background: #F8F8F8;
}
article table td {
  border: 1px solid #e8e8e8;
  padding: 3px 6px;
  white-space: nowrap;
}
article table td:first-child {
  min-width: 200px;
}
article table td.num {
  color: black;
  padding-left: 14px;
  font: 1.1em/1.1em monospace;
  text-align: right;
  padding-right: 6px !important;
  vertical-align: top;
}
article table td.num span.balance {
  display: block;
}
article table td.num span.tree-balance {
  display: none;
}
article table td a.account {
  font-weight: bold;
}
article table td.account-level-1 {
  padding-left: 8px;
}
article table td.account-level-2 {
  padding-left: 2.1em;
}
article table td.account-level-3 {
  padding-left: 3.4em;
}
article table td.account-level-4 {
  padding-left: 4.7em;
}
article table td.account-level-5 {
  padding-left: 6em;
}
article table td.account-level-6 {
  padding-left: 7.3em;
}
article table td.account-level-7 {
  padding-left: 8.6em;
}
article table td.account-level-8 {
  padding-left: 9.9em;
}
article table td.account-level-9 {
  padding-left: 11.2em;
}
article table td.account-level-10 {
  padding-left: 12.5em;
}
article table td.account-level-11 {
  padding-left: 13.8em;
}
article table td.account-level-12 {
  padding-left: 15.1em;
}
article table tr.parent td.num, article table td.num.tree-balance-show {
  color: #E5E5E5;
}
article table td.num.tree-balance-show span.tree-balance {
  display: block;
}
article table tr.hides td.num span.tree-balance {
  display: block;
}
article table tr.hides td.num span.balance {
  display: none;
}
article table:hover tr.parent td.num, article table:hover tr td.num.tree-balance-show {
  color: #BEBEBE;
}
article table tr.posting.leg td {
  padding: 2px 6px;
}
article table tr td.change.num, article table tr td.balance.num {
  font-size: 12px;
}
article table.errors a, article table.holdings a, article table.net_worth a {
  font-weight: bold;
}
article table.highlighttable td:first-child, article table.entry-table td:first-child {
  min-width: inherit;
}
article table.highlighttable {
  background: #fff;
  color: #333;
}
article table.highlighttable .hll {
  display: block;
  background-color: #ffffcc;
}
article table.highlighttable .c {
  color: #999988;
  font-style: italic;
}
article table.highlighttable .k, article table.highlighttable .o {
  font-weight: bold;
}
article table.highlighttable .cm {
  color: #999988;
  font-style: italic;
}
article table.highlighttable .cp {
  color: #999999;
  font-weight: bold;
}
article table.highlighttable .c1 {
  color: #999988;
  font-style: italic;
}
article table.highlighttable .cs {
  color: #999999;
  font-weight: bold;
  font-style: italic;
}
article table.highlighttable .gd {
  color: #000000;
  background-color: #ffdddd;
}
article table.highlighttable .ge {
  font-style: italic;
}
article table.highlighttable .gr {
  color: #aa0000;
}
article table.highlighttable .gh {
  color: #999999;
}
article table.highlighttable .gi {
  color: #000000;
  background-color: #ddffdd;
}
article table.highlighttable .go {
  color: #888888;
}
article table.highlighttable .gp {
  color: #555555;
}
article table.highlighttable .gs {
  font-weight: bold;
}
article table.highlighttable .gu {
  color: #aaaaaa;
}
article table.highlighttable .gt {
  color: #aa0000;
}
article table.highlighttable .kc, article table.highlighttable .kd, article table.highlighttable .kn, article table.highlighttable .kp, article table.highlighttable .kr {
  font-weight: bold;
}
article table.highlighttable .kt {
  color: #445588;
  font-weight: bold;
}
article table.highlighttable .m {
  color: #009999;
}
article table.highlighttable .s {
  color: #bb8844;
}
article table.highlighttable .na {
  color: #008080;
}
article table.highlighttable .nb {
  color: #999999;
}
article table.highlighttable .nc {
  color: #445588;
  font-weight: bold;
}
article table.highlighttable .no {
  color: #008080;
}
article table.highlighttable .ni {
  color: #800080;
}
article table.highlighttable .ne, article table.highlighttable .nf {
  color: #990000;
  font-weight: bold;
}
article table.highlighttable .nn {
  color: #555555;
}
article table.highlighttable .nt {
  color: #000080;
}
article table.highlighttable .nv {
  color: #008080;
}
article table.highlighttable .ow {
  font-weight: bold;
}
article table.highlighttable .w {
  color: #bbbbbb;
}
article table.highlighttable .mf, article table.highlighttable .mh, article table.highlighttable .mi, article table.highlighttable .mo {
  color: #009999;
}
article table.highlighttable .sb, article table.highlighttable .sc, article table.highlighttable .sd, article table.highlighttable .s2, article table.highlighttable .se, article table.highlighttable .sh, article table.highlighttable .si, article table.highlighttable .sx {
  color: #bb8844;
}
article table.highlighttable .sr {
  color: #808000;
}
article table.highlighttable .s1, article table.highlighttable .ss {
  color: #bb8844;
}
article table.highlighttable .bp {
  color: #999999;
}
article table.highlighttable .vc, article table.highlighttable .vg, article table.highlighttable .vi {
  color: #008080;
}
article table.highlighttable .il {
  color: #009999;
}
article table.highlighttable td.linenos {
  text-align: right;
}
article table.highlighttable td.linenos a {
  color: #A7A5A5;
}
article table.options_map td:nth-child(1) {
  font-weight: bold;
}
article table.options_map td:nth-child(2) {
  white-space: normal;
  text-align: left;
  padding-left: 6px;
}
article table.commodity td:first-child, article table.events td:first-child {
  min-width: inherit;
}
article table.tree-table td.account a {
  position: relative;
  margin-left: 15px;
}
article table.tree-table tr.hides span.tree-balance {
  display: block;
  color: black;
}
article table.tree-table tr.hides span.balance {
  display: none;
}
article table.tree-table:hover tr.hides td.num {
  color: black;
}
article table.tree-table span.expander {
  width: 5px;
  height: 5px;
  border-left: 5px solid transparent;
  border-right: 5px solid transparent;
  border-top: 5px solid #AFC1D3;
  position: absolute;
  left: -15px;
  top: 5px;
  cursor: pointer;
}
article table.tree-table span.expander.toggled {
  border-top: 5px solid transparent;
  border-bottom: 5px solid transparent;
  border-left: 5px solid #AFC1D3;
  left: -12px;
  top: 2px;
}
article #assets table, article #liabilities table, article #equity table, article #income table, article #expenses table {
  width: 100%;
}
article h1 a:link, article h1 a:visited {
  color: #333;
}
article h1 a:link:hover, article h1 a:visited:hover {
  text-decoration: underline;
}
article h1 .last-activity {
  color: #999;
  display: inline-block;
  margin-left: 20px;
  font-size: 12px;
  font-weight: normal;
  font-style: italic;
}
article h1 .last-activity a {
  color: #999;
}
article h1 .last-activity a:hover {
  color: #333;
}
article dl {
  margin-top: 20px;
  font-size: 13px;
}
article dl dt {
  display: inline-block;
  width: 120px;
  float: left;
  font-weight: bold;
}
article dl dt, article dl dd {
  margin-bottom: 3px;
}
article p.empty {
  margin-top: 20px;
}
article .loading {
  margin-top: 20px;
  font-style: italic;
  color: #999;
}
<<<<<<< HEAD

.filters {
  width: 100%;
  background: #f06449;
  height: 30px;
}

.filter {
  display: none;
  background-color: #fff;
  border: 1px solid #ccc;
  border-bottom-left-radius: 3px;
  border-bottom-right-radius: 3px;
  box-shadow: 0 3px 6px rgba(0, 0, 0, 0.2);
  position: absolute;
  right: 0;
  color: black;
  width: 400px;
  z-index: 2;
  top: 39px;
}
.filter > ul {
  max-height: 240px;
  overflow-y: auto;
}
.filter > ul > li.info {
  padding: 3px 10px;
  color: #999;
  line-height: 1.3em;
}
.filter > ul > li.info a {
  color: #666;
  text-decoration: underline;
}
.filter > ul li.suggestion a {
  padding-right: 20px !important;
  display: block;
  line-height: 1;
  padding: 8px 10px;
  color: #3572b0 !important;
}
.filter > ul li.suggestion.selected a, .filter > ul li.suggestion a:hover {
  background-color: #3572b0 !important;
  color: white !important;
}
.filter > ul li.suggestion.selected a {
  padding-left: 28px;
  background: url(data:image/png;base64,iVBORw0KGgoAAAANSUhEUgAAAA0AAAANCAMAAABFNRROAAAAOVBMVEUAAAD///////////////////////////////////////////////////////////////////////8KOjVvAAAAEnRSTlMAAQMGHjE8P0Bfi6Omt9Hi7/XCzsNoAAAAO0lEQVQI143HSxZAMBAAwQ5CfEPf/7AWHmZH7Qr+aMcmZHONcQa6PV9ZEnBofsKg1jtQ9A2UGOinxKcT2psCetpsGdwAAAAASUVORK5CYII=) no-repeat 9px center;
}
.filter .inputcontainer {
  margin: 10px;
}
.filter .inputcontainer input {
  height: 26px;
  display: block;
  border: 1px solid #ccc;
  border-radius: 5px;
  line-height: 26px;
  width: 100%;
}

.table-filter, .chart-filter {
=======
article .table-filter, article .chart-filter {
>>>>>>> 4ae4a492
  float: right;
  margin-top: -20px;
}
article .table-filter input, article .chart-filter input {
  margin-left: 10px;
}
article table.entry-table {
  width: 100%;
}
article table.entry-table a {
  font-weight: bold;
}
article table.entry-table td.datecell a {
  font-weight: normal;
}
article table.entry-table td.flag {
  text-align: center;
}
article table.entry-table td {
  border: thin solid #fff;
}
article table.entry-table th {
  color: #888;
}
article table.entry-table th.description {
  width: 90%;
}
article table.entry-table tr td.change {
  font-weight: bold;
}
article table.entry-table tr td.description {
  white-space: normal;
}
article table.entry-table tr td.description span.links {
  margin-left: 1em;
  margin-right: 1em;
  text-decoration: none;
}
article table.entry-table tr.open {
  background-color: #e8e8e8;
}
article table.entry-table tr.close {
  background-color: #606060;
}
article table.entry-table tr.note {
  background-color: #aad0ff;
}
article table.entry-table tr.document {
  background-color: #ffc8ff;
}
article table.entry-table tr.pad {
  background-color: #8ff;
}
article table.entry-table tr.padding {
  background-color: #cff;
}
article table.entry-table tr.summarize {
  background-color: #cff;
}
article table.entry-table tr.transfer {
  background-color: #cff;
}
article table.entry-table tr.transaction.warning {
  background-color: #f8a;
}
article table.entry-table tr.balance {
  background-color: #cfc;
}
article table.entry-table tr.balance.fail {
  background-color: #f8a;
}
article table.entry-table tr.posting {
  font-size: x-small;
  background-color: #e8e8e8;
  opacity: 0.6;
}
article table.entry-table tr.posting.warning {
  background-color: #f66;
}
article table.entry-table tr.transaction, article table.entry-table tr.padding {
  cursor: pointer;
}
article table.trial {
  width: auto;
}
article span.payee {
  font-weight: bold;
}
article span.pnsep {
  margin-left: 5px;
  margin-right: 5px;
}
article .editor-wrapper {
  position: relative;
  margin-top: 20px;
}
article .editor-wrapper.editor-wrapper-source {
  position: relative;
}
article .editor-wrapper.editor-wrapper-source .editor {
  position: absolute;
  top: 0;
  right: 0;
  bottom: 0;
  left: 0;
}
article .editor-wrapper.editor-wrapper-readonly {
  margin-bottom: 20px;
}
article .editor.ace-chrome {
  border: 1px solid #e8e8e8;
}
article .editor.ace-chrome .ace_gutter {
  border-right: 1px solid #e8e8e8;
  background: white;
  color: #A7A5A5;
  font-weight: normal;
}
article .editor.ace-chrome .ace_gutter-cell {
  padding: 0 6px;
}
article .editor.ace-chrome .ace_comment {
  color: #999988;
  font-style: italic;
}
article .editor.ace-chrome .ace_directive {
  color: #333;
  font-weight: bold;
}
article .editor.ace-chrome .ace_class, article .editor.ace-chrome .ace_double {
  color: #bb8844;
}
article .editor.ace-chrome .ace_constant.ace_numeric.ace_date {
  color: #009999;
}
article .editor.ace-chrome .ace_constant, article .editor.ace-chrome .ace_constant.ace_language, article .editor.ace-chrome .ace_tag {
  color: #008080;
}
article .editor.ace-chrome .ace_account {
  color: #333;
}
article .editor.ace-chrome .ace_invalid {
  color: #333;
  background: transparent;
}
article form.editor-source {
  float: right;
  margin-top: -20px;
}
article form.editor-save {
  float: right;
  margin-top: 10px;
}
article .left.statistics {
  margin-right: 30px;
}
article .left.statistics table.statistics td:first-child a {
  font-weight: bold;
}

.ct-label {
  fill: rgba(0, 0, 0, 0.4);
  color: rgba(0, 0, 0, 0.4);
  font-size: 0.75rem;
  line-height: 1;
}

.ct-chart-line .ct-label,
.ct-chart-bar .ct-label {
  display: block;
  display: -webkit-box;
  display: -moz-box;
  display: -ms-flexbox;
  display: -webkit-flex;
  display: flex;
}

.ct-label.ct-horizontal.ct-start {
  -webkit-box-align: flex-end;
  -webkit-align-items: flex-end;
  -ms-flex-align: flex-end;
  align-items: flex-end;
  -webkit-box-pack: flex-start;
  -webkit-justify-content: flex-start;
  -ms-flex-pack: flex-start;
  justify-content: flex-start;
  text-align: left;
  text-anchor: start;
}

.ct-label.ct-horizontal.ct-end {
  -webkit-box-align: flex-start;
  -webkit-align-items: flex-start;
  -ms-flex-align: flex-start;
  align-items: flex-start;
  -webkit-box-pack: flex-start;
  -webkit-justify-content: flex-start;
  -ms-flex-pack: flex-start;
  justify-content: flex-start;
  text-align: left;
  text-anchor: start;
}

.ct-label.ct-vertical.ct-start {
  -webkit-box-align: flex-end;
  -webkit-align-items: flex-end;
  -ms-flex-align: flex-end;
  align-items: flex-end;
  -webkit-box-pack: flex-end;
  -webkit-justify-content: flex-end;
  -ms-flex-pack: flex-end;
  justify-content: flex-end;
  text-align: right;
  text-anchor: end;
}

.ct-label.ct-vertical.ct-end {
  -webkit-box-align: flex-end;
  -webkit-align-items: flex-end;
  -ms-flex-align: flex-end;
  align-items: flex-end;
  -webkit-box-pack: flex-start;
  -webkit-justify-content: flex-start;
  -ms-flex-pack: flex-start;
  justify-content: flex-start;
  text-align: left;
  text-anchor: start;
}

.ct-chart-bar .ct-label.ct-horizontal.ct-start {
  -webkit-box-align: flex-end;
  -webkit-align-items: flex-end;
  -ms-flex-align: flex-end;
  align-items: flex-end;
  -webkit-box-pack: center;
  -webkit-justify-content: center;
  -ms-flex-pack: center;
  justify-content: center;
  text-align: center;
  text-anchor: start;
}

.ct-chart-bar .ct-label.ct-horizontal.ct-end {
  -webkit-box-align: flex-start;
  -webkit-align-items: flex-start;
  -ms-flex-align: flex-start;
  align-items: flex-start;
  -webkit-box-pack: center;
  -webkit-justify-content: center;
  -ms-flex-pack: center;
  justify-content: center;
  text-align: center;
  text-anchor: start;
}

.ct-chart-bar.ct-horizontal-bars .ct-label.ct-horizontal.ct-start {
  -webkit-box-align: flex-end;
  -webkit-align-items: flex-end;
  -ms-flex-align: flex-end;
  align-items: flex-end;
  -webkit-box-pack: flex-start;
  -webkit-justify-content: flex-start;
  -ms-flex-pack: flex-start;
  justify-content: flex-start;
  text-align: left;
  text-anchor: start;
}

.ct-chart-bar.ct-horizontal-bars .ct-label.ct-horizontal.ct-end {
  -webkit-box-align: flex-start;
  -webkit-align-items: flex-start;
  -ms-flex-align: flex-start;
  align-items: flex-start;
  -webkit-box-pack: flex-start;
  -webkit-justify-content: flex-start;
  -ms-flex-pack: flex-start;
  justify-content: flex-start;
  text-align: left;
  text-anchor: start;
}

.ct-chart-bar.ct-horizontal-bars .ct-label.ct-vertical.ct-start {
  -webkit-box-align: center;
  -webkit-align-items: center;
  -ms-flex-align: center;
  align-items: center;
  -webkit-box-pack: flex-end;
  -webkit-justify-content: flex-end;
  -ms-flex-pack: flex-end;
  justify-content: flex-end;
  text-align: right;
  text-anchor: end;
}

.ct-chart-bar.ct-horizontal-bars .ct-label.ct-vertical.ct-end {
  -webkit-box-align: center;
  -webkit-align-items: center;
  -ms-flex-align: center;
  align-items: center;
  -webkit-box-pack: flex-start;
  -webkit-justify-content: flex-start;
  -ms-flex-pack: flex-start;
  justify-content: flex-start;
  text-align: left;
  text-anchor: end;
}

.ct-grid {
  stroke: rgba(0, 0, 0, 0.2);
  stroke-width: 1px;
  stroke-dasharray: 2px;
}

.ct-point {
  stroke-width: 6px;
  stroke-linecap: round;
}

.ct-line {
  fill: none;
  stroke-width: 3px;
}

.ct-area {
  stroke: none;
  fill-opacity: 0.1;
}

.ct-bar {
  fill: none;
  stroke-width: 14px;
}

.ct-slice-donut {
  fill: none;
  stroke-width: 60px;
}

.ct-series-a .ct-point, .ct-series-a .ct-line, .ct-series-a .ct-bar, .ct-series-a .ct-slice-donut {
  stroke: #990000;
}
.ct-series-a .ct-slice-pie, .ct-series-a .ct-area {
  fill: #990000;
}

.ct-series-b .ct-point, .ct-series-b .ct-line, .ct-series-b .ct-bar, .ct-series-b .ct-slice-donut {
  stroke: #113861;
}
.ct-series-b .ct-slice-pie, .ct-series-b .ct-area {
  fill: #113861;
}

.ct-series-c .ct-point, .ct-series-c .ct-line, .ct-series-c .ct-bar, .ct-series-c .ct-slice-donut {
  stroke: #777;
}
.ct-series-c .ct-slice-pie, .ct-series-c .ct-area {
  fill: #777;
}

.ct-series-d .ct-point, .ct-series-d .ct-line, .ct-series-d .ct-bar, .ct-series-d .ct-slice-donut {
  stroke: #1B9900;
}
.ct-series-d .ct-slice-pie, .ct-series-d .ct-area {
  fill: #1B9900;
}

.ct-series-e .ct-point, .ct-series-e .ct-line, .ct-series-e .ct-bar, .ct-series-e .ct-slice-donut {
  stroke: #FF8800;
}
.ct-series-e .ct-slice-pie, .ct-series-e .ct-area {
  fill: #FF8800;
}

.ct-series-f .ct-point, .ct-series-f .ct-line, .ct-series-f .ct-bar, .ct-series-f .ct-slice-donut {
  stroke: #59922b;
}
.ct-series-f .ct-slice-pie, .ct-series-f .ct-area {
  fill: #59922b;
}

.ct-series-g .ct-point, .ct-series-g .ct-line, .ct-series-g .ct-bar, .ct-series-g .ct-slice-donut {
  stroke: #0544d3;
}
.ct-series-g .ct-slice-pie, .ct-series-g .ct-area {
  fill: #0544d3;
}

.ct-series-h .ct-point, .ct-series-h .ct-line, .ct-series-h .ct-bar, .ct-series-h .ct-slice-donut {
  stroke: #6b0392;
}
.ct-series-h .ct-slice-pie, .ct-series-h .ct-area {
  fill: #6b0392;
}

.ct-series-i .ct-point, .ct-series-i .ct-line, .ct-series-i .ct-bar, .ct-series-i .ct-slice-donut {
  stroke: #f05b4f;
}
.ct-series-i .ct-slice-pie, .ct-series-i .ct-area {
  fill: #f05b4f;
}

.ct-series-j .ct-point, .ct-series-j .ct-line, .ct-series-j .ct-bar, .ct-series-j .ct-slice-donut {
  stroke: #dda458;
}
.ct-series-j .ct-slice-pie, .ct-series-j .ct-area {
  fill: #dda458;
}

.ct-series-k .ct-point, .ct-series-k .ct-line, .ct-series-k .ct-bar, .ct-series-k .ct-slice-donut {
  stroke: #eacf7d;
}
.ct-series-k .ct-slice-pie, .ct-series-k .ct-area {
  fill: #eacf7d;
}

.ct-series-l .ct-point, .ct-series-l .ct-line, .ct-series-l .ct-bar, .ct-series-l .ct-slice-donut {
  stroke: #86797d;
}
.ct-series-l .ct-slice-pie, .ct-series-l .ct-area {
  fill: #86797d;
}

.ct-series-m .ct-point, .ct-series-m .ct-line, .ct-series-m .ct-bar, .ct-series-m .ct-slice-donut {
  stroke: #b2c326;
}
.ct-series-m .ct-slice-pie, .ct-series-m .ct-area {
  fill: #b2c326;
}

.ct-series-n .ct-point, .ct-series-n .ct-line, .ct-series-n .ct-bar, .ct-series-n .ct-slice-donut {
  stroke: #6188e2;
}
.ct-series-n .ct-slice-pie, .ct-series-n .ct-area {
  fill: #6188e2;
}

.ct-series-o .ct-point, .ct-series-o .ct-line, .ct-series-o .ct-bar, .ct-series-o .ct-slice-donut {
  stroke: #a748ca;
}
.ct-series-o .ct-slice-pie, .ct-series-o .ct-area {
  fill: #a748ca;
}

.ct-square {
  display: block;
  position: relative;
  width: 100%;
}
.ct-square:before {
  display: block;
  float: left;
  content: "";
  width: 0;
  height: 0;
  padding-bottom: 100%;
}
.ct-square:after {
  content: "";
  display: table;
  clear: both;
}
.ct-square > svg {
  display: block;
  position: absolute;
  top: 0;
  left: 0;
}

.ct-minor-second {
  display: block;
  position: relative;
  width: 100%;
}
.ct-minor-second:before {
  display: block;
  float: left;
  content: "";
  width: 0;
  height: 0;
  padding-bottom: 93.75%;
}
.ct-minor-second:after {
  content: "";
  display: table;
  clear: both;
}
.ct-minor-second > svg {
  display: block;
  position: absolute;
  top: 0;
  left: 0;
}

.ct-major-second {
  display: block;
  position: relative;
  width: 100%;
}
.ct-major-second:before {
  display: block;
  float: left;
  content: "";
  width: 0;
  height: 0;
  padding-bottom: 88.88889%;
}
.ct-major-second:after {
  content: "";
  display: table;
  clear: both;
}
.ct-major-second > svg {
  display: block;
  position: absolute;
  top: 0;
  left: 0;
}

.ct-minor-third {
  display: block;
  position: relative;
  width: 100%;
}
.ct-minor-third:before {
  display: block;
  float: left;
  content: "";
  width: 0;
  height: 0;
  padding-bottom: 83.33333%;
}
.ct-minor-third:after {
  content: "";
  display: table;
  clear: both;
}
.ct-minor-third > svg {
  display: block;
  position: absolute;
  top: 0;
  left: 0;
}

.ct-major-third {
  display: block;
  position: relative;
  width: 100%;
}
.ct-major-third:before {
  display: block;
  float: left;
  content: "";
  width: 0;
  height: 0;
  padding-bottom: 80%;
}
.ct-major-third:after {
  content: "";
  display: table;
  clear: both;
}
.ct-major-third > svg {
  display: block;
  position: absolute;
  top: 0;
  left: 0;
}

.ct-perfect-fourth {
  display: block;
  position: relative;
  width: 100%;
}
.ct-perfect-fourth:before {
  display: block;
  float: left;
  content: "";
  width: 0;
  height: 0;
  padding-bottom: 75%;
}
.ct-perfect-fourth:after {
  content: "";
  display: table;
  clear: both;
}
.ct-perfect-fourth > svg {
  display: block;
  position: absolute;
  top: 0;
  left: 0;
}

.ct-perfect-fifth {
  display: block;
  position: relative;
  width: 100%;
}
.ct-perfect-fifth:before {
  display: block;
  float: left;
  content: "";
  width: 0;
  height: 0;
  padding-bottom: 66.66667%;
}
.ct-perfect-fifth:after {
  content: "";
  display: table;
  clear: both;
}
.ct-perfect-fifth > svg {
  display: block;
  position: absolute;
  top: 0;
  left: 0;
}

.ct-minor-sixth {
  display: block;
  position: relative;
  width: 100%;
}
.ct-minor-sixth:before {
  display: block;
  float: left;
  content: "";
  width: 0;
  height: 0;
  padding-bottom: 62.5%;
}
.ct-minor-sixth:after {
  content: "";
  display: table;
  clear: both;
}
.ct-minor-sixth > svg {
  display: block;
  position: absolute;
  top: 0;
  left: 0;
}

.ct-golden-section {
  display: block;
  position: relative;
  width: 100%;
}
.ct-golden-section:before {
  display: block;
  float: left;
  content: "";
  width: 0;
  height: 0;
  padding-bottom: 61.8047%;
}
.ct-golden-section:after {
  content: "";
  display: table;
  clear: both;
}
.ct-golden-section > svg {
  display: block;
  position: absolute;
  top: 0;
  left: 0;
}

.ct-major-sixth {
  display: block;
  position: relative;
  width: 100%;
}
.ct-major-sixth:before {
  display: block;
  float: left;
  content: "";
  width: 0;
  height: 0;
  padding-bottom: 60%;
}
.ct-major-sixth:after {
  content: "";
  display: table;
  clear: both;
}
.ct-major-sixth > svg {
  display: block;
  position: absolute;
  top: 0;
  left: 0;
}

.ct-minor-seventh {
  display: block;
  position: relative;
  width: 100%;
}
.ct-minor-seventh:before {
  display: block;
  float: left;
  content: "";
  width: 0;
  height: 0;
  padding-bottom: 56.25%;
}
.ct-minor-seventh:after {
  content: "";
  display: table;
  clear: both;
}
.ct-minor-seventh > svg {
  display: block;
  position: absolute;
  top: 0;
  left: 0;
}

.ct-major-seventh {
  display: block;
  position: relative;
  width: 100%;
}
.ct-major-seventh:before {
  display: block;
  float: left;
  content: "";
  width: 0;
  height: 0;
  padding-bottom: 53.33333%;
}
.ct-major-seventh:after {
  content: "";
  display: table;
  clear: both;
}
.ct-major-seventh > svg {
  display: block;
  position: absolute;
  top: 0;
  left: 0;
}

.ct-octave {
  display: block;
  position: relative;
  width: 100%;
}
.ct-octave:before {
  display: block;
  float: left;
  content: "";
  width: 0;
  height: 0;
  padding-bottom: 50%;
}
.ct-octave:after {
  content: "";
  display: table;
  clear: both;
}
.ct-octave > svg {
  display: block;
  position: absolute;
  top: 0;
  left: 0;
}

.ct-major-tenth {
  display: block;
  position: relative;
  width: 100%;
}
.ct-major-tenth:before {
  display: block;
  float: left;
  content: "";
  width: 0;
  height: 0;
  padding-bottom: 40%;
}
.ct-major-tenth:after {
  content: "";
  display: table;
  clear: both;
}
.ct-major-tenth > svg {
  display: block;
  position: absolute;
  top: 0;
  left: 0;
}

.ct-major-eleventh {
  display: block;
  position: relative;
  width: 100%;
}
.ct-major-eleventh:before {
  display: block;
  float: left;
  content: "";
  width: 0;
  height: 0;
  padding-bottom: 37.5%;
}
.ct-major-eleventh:after {
  content: "";
  display: table;
  clear: both;
}
.ct-major-eleventh > svg {
  display: block;
  position: absolute;
  top: 0;
  left: 0;
}

.ct-major-twelfth {
  display: block;
  position: relative;
  width: 100%;
}
.ct-major-twelfth:before {
  display: block;
  float: left;
  content: "";
  width: 0;
  height: 0;
  padding-bottom: 33.33333%;
}
.ct-major-twelfth:after {
  content: "";
  display: table;
  clear: both;
}
.ct-major-twelfth > svg {
  display: block;
  position: absolute;
  top: 0;
  left: 0;
}

.ct-double-octave {
  display: block;
  position: relative;
  width: 100%;
}
.ct-double-octave:before {
  display: block;
  float: left;
  content: "";
  width: 0;
  height: 0;
  padding-bottom: 25%;
}
.ct-double-octave:after {
  content: "";
  display: table;
  clear: both;
}
.ct-double-octave > svg {
  display: block;
  position: absolute;
  top: 0;
  left: 0;
}

.charts .ct-label {
  font-size: 11px;
  font-weight: bold;
}
.charts .chart-labels {
  color: rgba(0, 0, 0, 0.2);
  font-size: 11px;
  line-height: 14px;
  font-weight: bold;
  text-align: center;
  margin-bottom: 20px;
}
.charts .chart-labels label {
  color: rgba(0, 0, 0, 0.3);
  padding: 0 5px;
}
.charts .chart-labels label:hover {
  text-decoration: underline;
  color: rgba(0, 0, 0, 0.4);
  cursor: pointer;
}
.charts .chart-labels label.selected {
  color: rgba(0, 0, 0, 0.5);
}
.charts .charts-container {
  position: relative;
  height: 240px;
}
.charts .charts-container .loading {
  position: absolute;
  top: 0;
  left: 0;
  right: 0;
  bottom: 0;
  text-align: center;
  margin-top: 90px;
}
.charts .ct-chart {
  position: relative;
}
.charts .ct-legend {
  position: absolute;
  z-index: 10;
  top: 17px;
  left: 10px;
}
.charts .ct-legend li {
  position: relative;
  padding-left: 20px;
  margin-bottom: 3px;
  cursor: pointer;
}
.charts .ct-legend li:before {
  width: 8px;
  height: 7px;
  position: absolute;
  left: 0;
  content: '';
  border: 3px solid transparent;
  top: -1px;
}
.charts .ct-legend li.inactive:before {
  background: transparent;
}
.charts .ct-legend.ct-legend-inside {
  position: absolute;
  top: 0;
  right: 0;
}
.charts .ct-legend .ct-series-0:before {
  background-color: #990000;
  border-color: #990000;
}
.charts .ct-legend .ct-series-1:before {
  background-color: #113861;
  border-color: #113861;
}
.charts .ct-legend .ct-series-2:before {
  background-color: #777;
  border-color: #777;
}
.charts .ct-legend .ct-series-3:before {
  background-color: #1B9900;
  border-color: #1B9900;
}
.charts .ct-legend .ct-series-4:before {
  background-color: #FF8800;
  border-color: #FF8800;
}
.charts .ct-legend .ct-series-5:before {
  background-color: #59922b;
  border-color: #59922b;
}
.charts .ct-legend .ct-series-6:before {
  background-color: #0544d3;
  border-color: #0544d3;
}
.charts .ct-legend .ct-series-7:before {
  background-color: #6b0392;
  border-color: #6b0392;
}
.charts .ct-legend .ct-series-8:before {
  background-color: #f05b4f;
  border-color: #f05b4f;
}
.charts .ct-legend .ct-series-9:before {
  background-color: #dda458;
  border-color: #dda458;
}
.charts .ct-legend .ct-series-10:before {
  background-color: #eacf7d;
  border-color: #eacf7d;
}
.charts .ct-legend .ct-series-11:before {
  background-color: #86797d;
  border-color: #86797d;
}
.charts .ct-legend .ct-series-12:before {
  background-color: #b2c326;
  border-color: #b2c326;
}
.charts .ct-legend .ct-series-13:before {
  background-color: #6188e2;
  border-color: #6188e2;
}
.charts .ct-legend .ct-series-14:before {
  background-color: #a748ca;
  border-color: #a748ca;
}

.chartist-tooltip {
  font-family: monospace;
  font-size: 13px;
  position: absolute;
  display: inline-block;
  opacity: 0;
  min-width: 5em;
  padding: .5em;
  background: #f4f4f4;
  border: 1px solid #CCC;
  box-shadow: 0px 0px 5px #dddddd;
  text-align: center;
  pointer-events: none;
  z-index: 1;
  -webkit-transition: opacity .2s linear;
  -moz-transition: opacity .2s linear;
  -o-transition: opacity .2s linear;
  transition: opacity .2s linear;
}
.chartist-tooltip:before {
  content: "";
  position: absolute;
  top: 100%;
  left: 50%;
  width: 0;
  height: 0;
  margin-left: -15px;
  border: 15px solid transparent;
  border-top-color: #ccc;
}
.chartist-tooltip.tooltip-show {
  opacity: 1;
}
.chartist-tooltip em {
  font-family: "Arial", "Lucida Grande", "DejaVu Sans", "Bitstream Vera Sans", Verdana, sans-serif;
  font-size: 0.9em;
  display: block;
  margin-top: 5px;
  color: #777;
}

.treemap-node .treemap-label a {
  color: white;
}
.treemap-node .treemap-label a:hover {
  text-decoration: underline;
}

.treetable-popover {
  z-index: 999;
  position: absolute;
  background: #f4f4f4;
  border: 1px solid #CCC;
  box-shadow: 0px 0px 5px #dddddd;
  padding: 10px 5px 0 15px;
}
.treetable-popover:before {
  content: "";
  position: absolute;
  top: 100%;
  left: 50%;
  width: 0;
  height: 0;
  margin-left: -15px;
  border: 15px solid transparent;
  border-top-color: #ccc;
}
.treetable-popover dl {
  margin-top: 0;
  min-width: 270px;
}
.treetable-popover dt {
  width: 60px;
}
.treetable-popover dd {
  margin-bottom: 8px;
}
.treetable-popover dd code {
  font-size: 13px;
  line-height: 1em;
}<|MERGE_RESOLUTION|>--- conflicted
+++ resolved
@@ -187,8 +187,6 @@
   padding-left: 20px;
 }
 
-<<<<<<< HEAD
-=======
 .left {
   float: left;
 }
@@ -208,7 +206,6 @@
   background: #990000;
 }
 
->>>>>>> 4ae4a492
 header {
   overflow: hidden;
   background: #205081;
@@ -217,19 +214,11 @@
   padding: 0 10px;
   height: 41px;
 }
-<<<<<<< HEAD
-header #branding img {
-  margin-top: 7px;
-  float: left;
-}
-header #branding h1 {
-=======
 header .branding img {
   margin-top: 7px;
   float: left;
 }
 header .branding h1 {
->>>>>>> 4ae4a492
   float: left;
   color: #fff;
   display: block;
@@ -245,27 +234,15 @@
 header a:hover {
   text-decoration: none;
 }
-<<<<<<< HEAD
-header ul.topmenu {
+header nav ul.topmenu {
   position: absolute;
   right: 20px;
 }
-header ul.topmenu > li {
+header nav ul.topmenu > li {
   float: left;
   padding: 0;
 }
-header ul.topmenu > li > a {
-=======
-header nav ul.topmenu {
-  position: absolute;
-  right: 20px;
-}
-header nav ul.topmenu > li {
-  float: left;
-  padding: 0;
-}
 header nav ul.topmenu > li > a {
->>>>>>> 4ae4a492
   position: relative;
   padding-right: 23px !important;
   color: #fff;
@@ -273,17 +250,10 @@
   line-height: 1;
   padding: 13px 10px;
 }
-<<<<<<< HEAD
-header ul.topmenu > li > a:hover {
-  background-color: #3572b0;
-}
-header ul.topmenu > li > a::after {
-=======
 header nav ul.topmenu > li > a:hover {
   background-color: #3572b0;
 }
 header nav ul.topmenu > li > a::after {
->>>>>>> 4ae4a492
   border: 4px solid transparent;
   border-top-color: #fff;
   content: "";
@@ -297,17 +267,10 @@
   top: 50%;
   width: 0;
 }
-<<<<<<< HEAD
-header ul.topmenu > li:hover > .filter {
-  display: block;
-}
-header ul.topmenu > li.selected > a {
-=======
 header nav ul.topmenu > li:hover > .filter {
   display: block;
 }
 header nav ul.topmenu > li.selected > a {
->>>>>>> 4ae4a492
   background-color: #3572b0;
 }
 header nav ul.topmenu > li > .filter {
@@ -318,28 +281,37 @@
   border-bottom-right-radius: 3px;
   box-shadow: 0 3px 6px rgba(0, 0, 0, 0.2);
   position: absolute;
-  right: 20px;
+  right: 0;
   color: black;
-  width: 260px;
+  width: 400px;
   z-index: 2;
   top: 39px;
 }
-header nav ul.topmenu > li > .filter ul {
+header nav ul.topmenu > li > .filter > ul {
   max-height: 240px;
   overflow-y: auto;
 }
-header nav ul.topmenu > li > .filter ul li a {
+header nav ul.topmenu > li > .filter > ul > li.info {
+  padding: 3px 10px;
+  color: #999;
+  line-height: 1.3em;
+}
+header nav ul.topmenu > li > .filter > ul > li.info a {
+  color: #666;
+  text-decoration: underline;
+}
+header nav ul.topmenu > li > .filter > ul li.suggestion a {
   padding-right: 20px !important;
   display: block;
   line-height: 1;
   padding: 8px 10px;
   color: #3572b0 !important;
 }
-header nav ul.topmenu > li > .filter ul li a:hover, header nav ul.topmenu > li > .filter ul li.selected a {
+header nav ul.topmenu > li > .filter > ul li.suggestion.selected a, header nav ul.topmenu > li > .filter > ul li.suggestion a:hover {
   background-color: #3572b0 !important;
   color: white !important;
 }
-header nav ul.topmenu > li > .filter ul li.selected a {
+header nav ul.topmenu > li > .filter > ul li.suggestion.selected a {
   padding-left: 28px;
   background: url(data:image/png;base64,iVBORw0KGgoAAAANSUhEUgAAAA0AAAANCAMAAABFNRROAAAAOVBMVEUAAAD///////////////////////////////////////////////////////////////////////8KOjVvAAAAEnRSTlMAAQMGHjE8P0Bfi6Omt9Hi7/XCzsNoAAAAO0lEQVQI143HSxZAMBAAwQ5CfEPf/7AWHmZH7Qr+aMcmZHONcQa6PV9ZEnBofsKg1jtQ9A2UGOinxKcT2psCetpsGdwAAAAASUVORK5CYII=) no-repeat 9px center;
 }
@@ -760,72 +732,7 @@
   font-style: italic;
   color: #999;
 }
-<<<<<<< HEAD
-
-.filters {
-  width: 100%;
-  background: #f06449;
-  height: 30px;
-}
-
-.filter {
-  display: none;
-  background-color: #fff;
-  border: 1px solid #ccc;
-  border-bottom-left-radius: 3px;
-  border-bottom-right-radius: 3px;
-  box-shadow: 0 3px 6px rgba(0, 0, 0, 0.2);
-  position: absolute;
-  right: 0;
-  color: black;
-  width: 400px;
-  z-index: 2;
-  top: 39px;
-}
-.filter > ul {
-  max-height: 240px;
-  overflow-y: auto;
-}
-.filter > ul > li.info {
-  padding: 3px 10px;
-  color: #999;
-  line-height: 1.3em;
-}
-.filter > ul > li.info a {
-  color: #666;
-  text-decoration: underline;
-}
-.filter > ul li.suggestion a {
-  padding-right: 20px !important;
-  display: block;
-  line-height: 1;
-  padding: 8px 10px;
-  color: #3572b0 !important;
-}
-.filter > ul li.suggestion.selected a, .filter > ul li.suggestion a:hover {
-  background-color: #3572b0 !important;
-  color: white !important;
-}
-.filter > ul li.suggestion.selected a {
-  padding-left: 28px;
-  background: url(data:image/png;base64,iVBORw0KGgoAAAANSUhEUgAAAA0AAAANCAMAAABFNRROAAAAOVBMVEUAAAD///////////////////////////////////////////////////////////////////////8KOjVvAAAAEnRSTlMAAQMGHjE8P0Bfi6Omt9Hi7/XCzsNoAAAAO0lEQVQI143HSxZAMBAAwQ5CfEPf/7AWHmZH7Qr+aMcmZHONcQa6PV9ZEnBofsKg1jtQ9A2UGOinxKcT2psCetpsGdwAAAAASUVORK5CYII=) no-repeat 9px center;
-}
-.filter .inputcontainer {
-  margin: 10px;
-}
-.filter .inputcontainer input {
-  height: 26px;
-  display: block;
-  border: 1px solid #ccc;
-  border-radius: 5px;
-  line-height: 26px;
-  width: 100%;
-}
-
-.table-filter, .chart-filter {
-=======
 article .table-filter, article .chart-filter {
->>>>>>> 4ae4a492
   float: right;
   margin-top: -20px;
 }
